--- conflicted
+++ resolved
@@ -13,38 +13,41 @@
 
 	"github.com/asdine/storm"
 	"github.com/filebrowser/filebrowser/v2/auth"
+	fbhttp "github.com/filebrowser/filebrowser/v2/http"
 	"github.com/filebrowser/filebrowser/v2/settings"
 	"github.com/filebrowser/filebrowser/v2/users"
-
-	fbhttp "github.com/filebrowser/filebrowser/v2/http"
-	homedir "github.com/mitchellh/go-homedir"
+	"github.com/mitchellh/go-homedir"
 	"github.com/spf13/cobra"
-<<<<<<< HEAD
-	//	"github.com/spf13/pflag"
 	v "github.com/spf13/viper"
 	lumberjack "gopkg.in/natefinch/lumberjack.v2"
 )
 
-=======
-	lumberjack "gopkg.in/natefinch/lumberjack.v2"
+var (
+	cfgFile string
 )
 
-var (
-	databasePath string
-)
-
 func init() {
-	rootCmd.PersistentFlags().StringVarP(&databasePath, "database", "d", "./filebrowser.db", "path to the database")
-
-	rootCmd.Flags().StringP("address", "a", "127.0.0.1", "address to listen on")
-	rootCmd.Flags().StringP("log", "l", "stdout", "log output")
-	rootCmd.Flags().IntP("port", "p", 8080, "port to listen on")
-	rootCmd.Flags().StringP("cert", "c", "", "tls certificate")
-	rootCmd.Flags().StringP("key", "k", "", "tls key")
-	rootCmd.Flags().StringP("scope", "s", ".", "scope to prepend to a user's scope when it is relative")
-}
-
->>>>>>> f1a89f5e
+	f := rootCmd.Flags()
+	pf := rootCmd.PersistentFlags()
+
+	f.StringVarP(&cfgFile, "config", "c", "", "config file (defaults are './.filebrowser[ext]', '$HOME/.filebrowser[ext]' or '/etc/filebrowser/.filebrowser[ext]')")
+	vaddP(pf, "database", "d", "./filebrowser.db", "path to the database")
+	vaddP(f, "address", "a", "127.0.0.1", "address to listen on")
+	vaddP(f, "log", "l", "stdout", "log output")
+	vaddP(f, "port", "p", 8080, "port to listen on")
+	vaddP(f, "cert", "t", "", "tls certificate")
+	vaddP(f, "key", "k", "", "tls key")
+	vaddP(f, "scope", "s", ".", "scope to prepend to a user's scope when it is relative")
+
+	if err := v.BindPFlags(f); err != nil {
+		panic(err)
+	}
+
+	if err := v.BindPFlags(pf); err != nil {
+		panic(err)
+	}
+}
+
 var rootCmd = &cobra.Command{
 	Use:   "filebrowser",
 	Short: "A stylish web-based file browser",
@@ -53,167 +56,14 @@
 web interface.
 
 If you've never run File Browser, you will need to create the database.
-<<<<<<< HEAD
-See 'filebrowser help config init' for more information.
-
-This command is used to start up the server. By default it starts listening
-on localhost on a random port unless specified otherwise in the database or
-via flags.
-
-Use the available flags to override the database/default options. These flags
-values won't be persisted to the database. To persist configuration to the database
-use the command 'filebrowser config set'.`,
-	Run: func(cmd *cobra.Command, args []string) {
-		db := getDB()
-		defer db.Close()
-		st := getStorage(db)
-		startServer(st)
-	},
-}
-
-var (
-	cfgFile string
-)
-
-// POSSIBLE WORKAROUND TO IDENTIFY WHEN DEFAULT VALUES ARE BEING USED
-var defaults = struct {
-	database string
-	address  string
-	log      string
-	port     int
-	scope    string
-	admin    string
-}{
-	"./filebrowser.db",
-	"127.0.0.1",
-	"stderr",
-	80,
-	"/srv",
-	"admin",
-}
-
-func init() {
-	cobra.OnInitialize(initConfig)
-	//rootCmd.SetVersionTemplate("File Browser {{printf \"version %s\" .Version}}\n")
-
-	f := rootCmd.Flags()
-	pf := rootCmd.PersistentFlags()
-
-	pf.StringVarP(&cfgFile, "config", "c", "", "config file (defaults are './.filebrowser[ext]', '$HOME/.filebrowser[ext]' or '/etc/filebrowser/.filebrowser[ext]')")
-
-	vaddP(pf, "database", "d", "./filebrowser.db", "path to the database")
-
-	vaddP(f, "address", "a", defaults.address, "address to listen on")
-	vaddP(f, "log", "l", defaults.log, "log output")
-	vaddP(f, "port", "p", defaults.port, "port to listen on")
-	vaddP(f, "cert", "t", "", "tls certificate (default comes from database)")
-	vaddP(f, "key", "k", "", "tls key (default comes from database)")
-	vaddP(f, "scope", "s", defaults.scope, "scope for users")
-	vaddP(f, "force", "f", false, "overwrite DB config with runtime params")
-	vaddP(f, "admin", "f", defaults.admin, "first username")
-	vaddP(f, "passwd", "f", "", "first username password hash")
-	vaddP(f, "baseurl", "b", "", "base URL")
-
-	// Bind the full flag sets to the configuration
-	if err := v.BindPFlags(f); err != nil {
-		panic(err)
-	}
-	if err := v.BindPFlags(pf); err != nil {
-		panic(err)
-	}
-}
-
-// initConfig reads in config file and ENV variables if set.
-func initConfig() {
-	if cfgFile == "" {
-		// Find home directory.
-		home, err := homedir.Dir()
-		if err != nil {
-			panic(err)
-		}
-		v.AddConfigPath(".")
-		v.AddConfigPath(home)
-		v.AddConfigPath("/etc/filebrowser/")
-		v.SetConfigName(".filebrowser")
-	} else {
-		// Use config file from the flag.
-		v.SetConfigFile(cfgFile)
-	}
-
-	v.SetEnvPrefix("FB")
-	v.AutomaticEnv()
-	v.SetEnvKeyReplacer(strings.NewReplacer(".", "_"))
-
-	if err := v.ReadInConfig(); err != nil {
-		if _, ok := err.(v.ConfigParseError); ok {
-			panic(err)
-		}
-		log.Println("No config file provided")
-	} else {
-		log.Println("Using config file:", v.ConfigFileUsed())
-	}
-
-	log.Println("FORCE:", v.GetBool("force"))
-
-	/*
-	   if DB exists
-	     if force false
-	       database has highest priority, if undefined in DB use config params
-	     else
-	       config params overwrite existing and non-existing params in DB
-	   else
-	     (quick)Setup with provided config params
-	*/
-
-	/*
-	   DISPLAY WARNINGS WHEN DEFAULT VALUES ARE USED
-
-	     This allows to know if a CLI flag was provided:
-
-	       log.Println(rootCmd.Flags().Changed("database"))
-
-	     However, that is not enough in order to know if a value came from a config file or from envvars.
-	     This should allow so. But it seems not to work as expected (see spf13/viper#323):
-
-	       log.Println(v.IsSet("database"))
-	*/
-
-	if _, err := os.Stat(v.GetString("database")); os.IsNotExist(err) {
-		quickSetup()
-	}
-
-}
-
-/*
-func serverVisitAndReplace(s *settings.Settings) {
-	rootCmd.Flags().Visit(func(flag *pflag.Flag) {
-		switch flag.Name {
-		case "log":
-			s.Log = v.GetString(flag.Name)
-		case "address":
-			s.Server.Address = v.GetString(flag.Name)
-		case "port":
-			s.Server.Port = v.GetInt(flag.Name)
-		case "cert":
-			s.Server.TLSCert = v.GetString(flag.Name)
-		case "key":
-			s.Server.TLSKey = v.GetString(flag.Name)
-		}
-	})
-}
-*/
-
-func quickSetup() {
-	scope := v.GetString("scope")
-	if scope == defaults.scope {
-		log.Println("[WARN] Using default value '/srv' as param 'scope'")
-=======
 See 'filebrowser help config init' for more information.`,
 	Run: serveAndListen,
 }
 
 func serveAndListen(cmd *cobra.Command, args []string) {
-	switch logMethod := mustGetString(cmd, "log"); logMethod {
+	initConfig()
+
+	switch logMethod := v.GetString("log"); logMethod {
 	case "stdout":
 		log.SetOutput(os.Stdout)
 	case "stderr":
@@ -229,7 +79,7 @@
 		})
 	}
 
-	if _, err := os.Stat(databasePath); os.IsNotExist(err) {
+	if _, err := os.Stat(v.GetString("database")); os.IsNotExist(err) {
 		quickSetup(cmd)
 	}
 
@@ -237,11 +87,11 @@
 	defer db.Close()
 	st := getStorage(db)
 
-	port := mustGetInt(cmd, "port")
-	address := mustGetString(cmd, "address")
-	cert := mustGetString(cmd, "cert")
-	key := mustGetString(cmd, "key")
-	scope := mustGetString(cmd, "scope")
+	port := v.GetInt("port")
+	address := v.GetString("address")
+	cert := v.GetString("cert")
+	key := v.GetString("key")
+	scope := v.GetString("scope")
 
 	scope, err := filepath.Abs(scope)
 	checkErr(err)
@@ -270,37 +120,19 @@
 	log.Println("Listening on", listener.Addr().String())
 	if err := http.Serve(listener, handler); err != nil {
 		log.Fatal(err)
->>>>>>> f1a89f5e
-	}
-}
-
-<<<<<<< HEAD
+	}
+}
+
+func quickSetup(cmd *cobra.Command) {
 	db, err := storm.Open(v.GetString("database"))
-=======
-func quickSetup(cmd *cobra.Command) {
-	db, err := storm.Open(databasePath)
->>>>>>> f1a89f5e
 	checkErr(err)
 	defer db.Close()
 
 	set := &settings.Settings{
 		Key:        generateRandomBytes(64), // 256 bit
-<<<<<<< HEAD
-		BaseURL:    v.GetString("baseurl"),
-		Log:        v.GetString("log"),
-		Signup:     false,
-		AuthMethod: auth.MethodJSONAuth,
-		Server: settings.Server{
-			Port:    v.GetInt("port"),
-			Address: v.GetString("address"),
-			TLSCert: v.GetString("cert"),
-			TLSKey:  v.GetString("key"),
-		},
-=======
 		BaseURL:    "",
 		Signup:     false,
 		AuthMethod: auth.MethodJSONAuth,
->>>>>>> f1a89f5e
 		Defaults: settings.UserDefaults{
 			Scope:  ".",
 			Locale: "en",
@@ -317,10 +149,6 @@
 		},
 	}
 
-<<<<<<< HEAD
-	//	serverVisitAndReplace(set)
-=======
->>>>>>> f1a89f5e
 	st := getStorage(db)
 
 	err = st.Settings.Save(set)
@@ -329,14 +157,11 @@
 	err = st.Auth.Save(&auth.JSONAuth{})
 	checkErr(err)
 
-	password := v.GetString("password")
-	if password == "" {
-		password, err = users.HashPwd("admin")
-		checkErr(err)
-	}
+	password, err := users.HashPwd("admin")
+	checkErr(err)
 
 	user := &users.User{
-		Username:     v.GetString("admin"),
+		Username:     "admin",
 		Password:     password,
 		LockPassword: false,
 	}
@@ -346,62 +171,31 @@
 
 	err = st.Users.Save(user)
 	checkErr(err)
-<<<<<<< HEAD
-}
-
-func setupLogger(s *settings.Settings) {
-	switch s.Log {
-	case "stdout":
-		log.SetOutput(os.Stdout)
-	case "stderr":
-		log.SetOutput(os.Stderr)
-	case "":
-		log.SetOutput(ioutil.Discard)
-	default:
-		log.SetOutput(&lumberjack.Logger{
-			Filename:   s.Log,
-			MaxSize:    100,
-			MaxAge:     14,
-			MaxBackups: 10,
-		})
-	}
-}
-
-func startServer(st *storage.Storage) {
-	settings, err := st.Settings.Get()
-	checkErr(err)
-
-	//	serverVisitAndReplace(settings)
-	setupLogger(settings)
-
-	handler, err := fbhttp.NewHandler(st)
-	checkErr(err)
-
-	var listener net.Listener
-
-	if settings.Server.TLSKey != "" && settings.Server.TLSCert != "" {
-		cer, err := tls.LoadX509KeyPair(settings.Server.TLSCert, settings.Server.TLSKey)
-		checkErr(err)
-		config := &tls.Config{Certificates: []tls.Certificate{cer}}
-		listener, err = tls.Listen("tcp", settings.Server.Address+":"+strconv.Itoa(settings.Server.Port), config)
-		checkErr(err)
+}
+
+// initConfig reads in config file and ENV variables if set.
+func initConfig() {
+	if cfgFile == "" {
+		home, err := homedir.Dir()
+		checkErr(err)
+		v.AddConfigPath(".")
+		v.AddConfigPath(home)
+		v.AddConfigPath("/etc/filebrowser/")
+		v.SetConfigName(".filebrowser")
 	} else {
-		listener, err = net.Listen("tcp", settings.Server.Address+":"+strconv.Itoa(settings.Server.Port))
-		checkErr(err)
-	}
-
-	log.Println("Listening on", listener.Addr().String())
-	if err := http.Serve(listener, handler); err != nil {
-		log.Fatal(err)
-	}
-}
-
-func generateRandomBytes(n int) []byte {
-	b := make([]byte, n)
-	_, err := rand.Read(b)
-	checkErr(err)
-	// Note that err == nil only if we read len(b) bytes.
-	return b
-=======
->>>>>>> f1a89f5e
+		v.SetConfigFile(cfgFile)
+	}
+
+	v.SetEnvPrefix("FB")
+	v.AutomaticEnv()
+	v.SetEnvKeyReplacer(strings.NewReplacer(".", "_"))
+
+	if err := v.ReadInConfig(); err != nil {
+		if _, ok := err.(v.ConfigParseError); ok {
+			panic(err)
+		}
+		log.Println("No config file provided")
+	} else {
+		log.Println("Using config file:", v.ConfigFileUsed())
+	}
 }